--- conflicted
+++ resolved
@@ -291,24 +291,11 @@
     throw new GraphQLError('Training plan not found or unauthorized')
   }
 
-<<<<<<< HEAD
   // Prevent adding weeks to completed training plans
   if (isEditPlanNotAllowed(user, plan.completedAt)) {
     throw new GraphQLError('Cannot add weeks to completed training plan')
   }
 
-  return await prisma.$transaction(async (tx) => {
-    // If inserting at a specific week number, increment weekNumber of all existing weeks >= input.weekNumber
-    await tx.trainingWeek.updateMany({
-      where: {
-        planId: input.trainingPlanId,
-        weekNumber: { gte: input.weekNumber },
-      },
-      data: {
-        weekNumber: { increment: 1 },
-      },
-    })
-=======
   return await prisma.$transaction(
     async (tx) => {
       // If inserting at a specific week number, increment weekNumber of all existing weeks >= input.weekNumber
@@ -321,7 +308,6 @@
           weekNumber: { increment: 1 },
         },
       })
->>>>>>> 5c4f8de2
 
       // Create the new week
       const newWeek = await tx.trainingWeek.create({
