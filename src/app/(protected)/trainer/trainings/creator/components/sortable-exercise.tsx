--- conflicted
+++ resolved
@@ -156,12 +156,9 @@
       return null
     }
 
-<<<<<<< HEAD
     const isDisabled = Boolean(exercise.completedAt)
 
-=======
     const isTemporary = isTemporaryId(exercise.id)
->>>>>>> 5c4f8de2
     return (
       <div className="relative group">
         <Card
@@ -173,11 +170,8 @@
             'cursor-grab active:cursor-grabbing p-0 transition-all duration-200 ease-out min-h-[120px] select-none',
             // Remove border and background when dragging. It's a wrapper in sorting context
             isDragging && 'border-none !bg-primary/10 mx-2 !scale-100',
-<<<<<<< HEAD
             isDisabled && 'opacity-50',
-=======
             isTemporary && 'opacity-50',
->>>>>>> 5c4f8de2
           )}
           variant="secondary"
         >
@@ -285,11 +279,8 @@
   onUpdateSet: (index: number, field: string, value?: number) => Promise<void>
   onRemoveSet: (index: number) => Promise<void>
   onAddSet: () => Promise<void>
-<<<<<<< HEAD
   isExerciseCompleted: boolean
-=======
   disabled?: boolean
->>>>>>> 5c4f8de2
 }
 
 function KanbanExerciseSets({
@@ -298,11 +289,8 @@
   onRemoveSet,
   onAddSet,
   sets,
-<<<<<<< HEAD
   isExerciseCompleted,
-=======
   disabled,
->>>>>>> 5c4f8de2
 }: KanbanExerciseSetsProps) {
   const isExerciseDisabled = Boolean(isExerciseCompleted)
   return (
@@ -315,11 +303,7 @@
           size="sm"
           onClick={() => onAddSet()}
           iconStart={<Plus />}
-<<<<<<< HEAD
-          disabled={isExerciseDisabled}
-=======
-          disabled={disabled}
->>>>>>> 5c4f8de2
+          disabled={isExerciseDisabled || disabled}
         >
           Add Set
         </Button>
@@ -371,13 +355,12 @@
                     min="1"
                     value={set.minReps || ''}
                     disabled={
-<<<<<<< HEAD
                       set.id
                         ? isTemporaryId(set.id)
-                        : true || isExerciseDisabled || Boolean(set.completedAt)
-=======
-                      disabled || (set.id ? isTemporaryId(set.id) : true)
->>>>>>> 5c4f8de2
+                        : true ||
+                          isExerciseDisabled ||
+                          Boolean(set.completedAt) ||
+                          disabled
                     }
                     onChange={(e) => {
                       // Don't update sets with temporary IDs to prevent API errors
@@ -406,13 +389,12 @@
                     }
                     value={set.maxReps || ''}
                     disabled={
-<<<<<<< HEAD
                       set.id
                         ? isTemporaryId(set.id)
-                        : true || isExerciseDisabled || Boolean(set.completedAt)
-=======
-                      disabled || (set.id ? isTemporaryId(set.id) : true)
->>>>>>> 5c4f8de2
+                        : true ||
+                          isExerciseDisabled ||
+                          Boolean(set.completedAt) ||
+                          disabled
                     }
                     onChange={(e) => {
                       // Don't update sets with temporary IDs to prevent API errors
@@ -445,15 +427,14 @@
                   min="0"
                   step="2.5"
                   value={set.weight ?? ''}
-<<<<<<< HEAD
                   disabled={
                     set.id
                       ? isTemporaryId(set.id)
-                      : true || isExerciseDisabled || Boolean(set.completedAt)
+                      : true ||
+                        isExerciseDisabled ||
+                        Boolean(set.completedAt) ||
+                        disabled
                   }
-=======
-                  disabled={disabled || (set.id ? isTemporaryId(set.id) : true)}
->>>>>>> 5c4f8de2
                   onChange={(e) => {
                     // Don't update sets with temporary IDs to prevent API errors
                     if (!set.id || isTemporaryId(set.id)) return
@@ -482,15 +463,14 @@
                   max="10"
                   step="1"
                   value={set.rpe ?? ''}
-<<<<<<< HEAD
                   disabled={
                     set.id
                       ? isTemporaryId(set.id)
-                      : true || isExerciseDisabled || Boolean(set.completedAt)
+                      : true ||
+                        isExerciseDisabled ||
+                        Boolean(set.completedAt) ||
+                        disabled
                   }
-=======
-                  disabled={disabled || (set.id ? isTemporaryId(set.id) : true)}
->>>>>>> 5c4f8de2
                   onChange={(e) => {
                     // Don't update sets with temporary IDs to prevent API errors
                     if (!set.id || isTemporaryId(set.id)) return
@@ -522,29 +502,15 @@
                 onClick={() => onRemoveSet(index)}
                 disabled={
                   sets.length <= 1 ||
-<<<<<<< HEAD
                   !set.id ||
                   Boolean(set.id && isTemporaryId(set.id)) ||
                   isExerciseDisabled ||
-                  Boolean(set.completedAt)
+                  Boolean(set.completedAt) ||
+                  disabled
                 }
                 iconOnly={<X />}
               />
             )}
-=======
-                  (set.id && isTemporaryId(set.id))) &&
-                  '!opacity-0 group-hover/set:!opacity-0',
-              )}
-              onClick={() => onRemoveSet(index)}
-              disabled={
-                sets.length <= 1 ||
-                !set.id ||
-                Boolean(set.id && isTemporaryId(set.id)) ||
-                disabled
-              }
-              iconOnly={<X />}
-            />
->>>>>>> 5c4f8de2
           </div>
         ))}
       </div>
@@ -624,15 +590,12 @@
     return <div>Failed to load exercise</div>
   }
 
-<<<<<<< HEAD
-  const isDisabled = Boolean(exercise?.completedAt)
-=======
   const disabled =
     isLoading ||
     isRemovingExercise ||
     hasPendingMutations ||
-    isTemporaryId(exerciseId)
->>>>>>> 5c4f8de2
+    isTemporaryId(exerciseId) ||
+    Boolean(exercise?.completedAt)
 
   return (
     <div className="gap-2">
@@ -653,9 +616,8 @@
           <Input
             id="exerciseName"
             variant="ghost"
-            disabled={isDisabled}
+            disabled={disabled}
             value={exercise?.name ?? ''}
-            disabled={disabled}
             onChange={(e) =>
               updateExercise({
                 name: e.target.value,
@@ -684,11 +646,7 @@
             </Label>
             <Select
               value={exercise?.type ?? ''}
-<<<<<<< HEAD
-              disabled={isDisabled}
-=======
               disabled={disabled}
->>>>>>> 5c4f8de2
               onValueChange={(value) =>
                 updateExercise({
                   name: exercise?.name,
@@ -732,12 +690,7 @@
               variant="ghost"
               min="0"
               step="15"
-<<<<<<< HEAD
-              disabled={isDisabled}
-              value={exercise?.restSeconds ?? ''}
-=======
               disabled={disabled}
->>>>>>> 5c4f8de2
               onChange={(e) => {
                 const restSeconds =
                   e.target.value === '' ? undefined : Number(e.target.value)
@@ -773,7 +726,6 @@
               type="number"
               min="0"
               step="1"
-              disabled={isDisabled}
               value={exercise?.warmupSets ?? ''}
               disabled={disabled}
               onChange={(e) => {
@@ -810,7 +762,6 @@
               variant="ghost"
               pattern="[0-9]*"
               placeholder="3-2-3"
-              disabled={isDisabled}
               value={exercise?.tempo ?? ''}
               disabled={disabled}
               onChange={(e) => {
@@ -848,7 +799,7 @@
         <div className="w-full grid grid-cols-1 @4xl/section:grid-cols-[1fr_400px] gap-8">
           {exercise?.type !== GQLExerciseType.Cardio && (
             <KanbanExerciseSets
-              isExerciseCompleted={isDisabled}
+              isExerciseCompleted={Boolean(data?.exercise?.completedAt)}
               onUpdateSet={async (index, field, value) => {
                 const currentSet = exercise?.sets?.[index]
                 if (!currentSet) return
@@ -899,9 +850,8 @@
                 id="instructions"
                 className="min-h-24"
                 variant="ghost"
-                disabled={isDisabled}
+                disabled={disabled}
                 value={exercise?.instructions ?? ''}
-                disabled={disabled}
                 onChange={(e) =>
                   updateExercise({
                     name: exercise?.name,
@@ -938,9 +888,8 @@
                 rows={3}
                 variant="ghost"
                 className="min-h-24"
-                disabled={isDisabled}
+                disabled={disabled}
                 value={exercise?.additionalInstructions ?? ''}
-                disabled={disabled}
                 onChange={(e) =>
                   updateExercise({
                     name: exercise?.name,
@@ -981,8 +930,7 @@
         </div>
       </div>
       <DialogFooter className="flex flex-row justify-between mt-4">
-<<<<<<< HEAD
-        {!isDisabled && (
+        {!disabled && (
           <Button
             variant="destructive"
             onClick={() => removeExercise({ exerciseId })}
@@ -997,18 +945,6 @@
             className="ml-auto"
             disabled={isRemovingExercise}
           >
-=======
-        <Button
-          variant="destructive"
-          onClick={() => removeExercise({ exerciseId })}
-          loading={isRemovingExercise}
-          disabled={disabled}
-        >
-          Remove exercise
-        </Button>
-        <DialogClose asChild>
-          <Button variant="secondary" disabled={disabled}>
->>>>>>> 5c4f8de2
             Done
           </Button>
         </DialogClose>
